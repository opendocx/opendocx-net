--- conflicted
+++ resolved
@@ -180,8 +180,6 @@
             return memoryStream.ToArray();
         }
     }
-<<<<<<< HEAD
-=======
 
     public TaskPaneMetadata[] GetTaskPaneInfo(byte[] docxBytes) {
         var result = new List<TaskPaneMetadata>();
@@ -234,35 +232,4 @@
         }
         return result.ToArray();
     }
-
-    // when calling from Node.js via Edge, we only get to pass one parameter
-    public async Task<object> EmbedTaskPaneAsync(dynamic input)
-    {
-        var inputDict = (IDictionary<string, object>)input;
-        var docxBytes = (byte[])input.docxBytes;
-        var guid = (string)input.guid;
-        var addInId = (string)input.addInId;
-        var version = (string)input.version;
-        var store = inputDict.ContainsKey("store") ? (string)inputDict["store"] : "en-US";
-        var storeType = inputDict.ContainsKey("storeType") ? (string)inputDict["storeType"] : "OMEX";
-        var dockState = inputDict.ContainsKey("dockState") ? (string)inputDict["dockState"] : "right";
-        var visibility = inputDict.ContainsKey("visibility") ? (bool)inputDict["visibility"] : true;
-        var width = inputDict.ContainsKey("width") ? Convert.ToDouble(inputDict["width"]) : 350.0;
-        var row = inputDict.ContainsKey("row") ? Convert.ToUInt32(inputDict["row"]) : 1U;
-        return EmbedTaskPane(docxBytes, guid, addInId, version, store, storeType, dockState, visibility, width, row);
-    }
-
-    public async Task<object> RemoveTaskPaneAsync(dynamic input)
-    {
-        var docxBytes = (byte[])input.docxBytes;
-        var guid = (string)input.guid;
-        return RemoveTaskPane(docxBytes, guid);
-    }
-
-    public async Task<object> GetTaskPaneInfoAsync(dynamic input)
-    {
-        var docxBytes = (byte[])input.docxBytes;
-        return GetTaskPaneInfo(docxBytes);
-    }
->>>>>>> 5d22f261
-}
+}